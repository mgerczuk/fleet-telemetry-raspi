{
    "host": "app",
    "port": 4443,
    "status_port": 8080,
    "log_level": "info",
    "json_log_enable": true,
    "namespace": "tesla_telemetry",
    "reliable_ack_sources": {
        "V": "kafka"
    },
    "kafka": {
        "bootstrap.servers": "kafka:9092",
        "queue.buffering.max.messages": 1000000,
        "queue.buffering.max.ms": 50,
        "compression.type": "gzip"
    },
    "pubsub": {
        "gcp_project_id": "test-project-id"
    },
    "kinesis": {
        "override_host": "http://kinesis:4567",
        "max_retries": 3,
        "streams": {
            "V": "test_V",
            "connectivity": "test_connectivity"
        }
    },
    "zmq": {
        "addr": "tcp://*:5284"
    },
    "mqtt": {
        "broker": "mqtt:1883",
        "client_id": "client-1",
        "topic_base": "telemetry",
        "qos": 1,
        "retained": false,
        "connect_timeout_ms": 30000,
        "publish_timeout_ms": 1000
    },
<<<<<<< HEAD
=======
    "vins_signal_tracking_enabled": [
        "device-1"
    ],
>>>>>>> 8ce70f7c
    "monitoring": {
        "prometheus_metrics_port": 9090,
        "profiler_port": 4269,
        "profiling_path": "/tmp/fleet-telemetry/profile"
    },
    "rate_limit": {
        "enabled": true,
        "message_interval_time": 30,
        "message_limit": 1000
    },
    "records": {
        "V": [
            "kafka",
            "kinesis",
            "pubsub",
            "logger",
            "mqtt",
            "zmq"
        ],
        "connectivity": [
            "kafka",
            "kinesis",
            "pubsub",
            "logger",
            "zmq"
        ]
    },
    "tls": {
        "ca_file": "/etc/tesla/certs/server/vehicle_device.CA.cert",
        "server_cert": "/etc/tesla/certs/server/vehicle_device.app.cert",
        "server_key": "/etc/tesla/certs/server/vehicle_device.app.key"
    },
    "airbrake": {
        "project_id": 1,
        "project_key": "test1",
        "environment": "integration",
        "host": "http://errbit:48088"
    }
}<|MERGE_RESOLUTION|>--- conflicted
+++ resolved
@@ -37,12 +37,9 @@
         "connect_timeout_ms": 30000,
         "publish_timeout_ms": 1000
     },
-<<<<<<< HEAD
-=======
     "vins_signal_tracking_enabled": [
         "device-1"
     ],
->>>>>>> 8ce70f7c
     "monitoring": {
         "prometheus_metrics_port": 9090,
         "profiler_port": 4269,
