module github.com/teslamotors/fleet-telemetry

go 1.23

require (
	cloud.google.com/go/pubsub v1.30.0
	github.com/airbrake/gobrake/v5 v5.6.1
	github.com/aws/aws-sdk-go v1.44.278
	github.com/beefsack/go-rate v0.0.0-20220214233405-116f4ca011a0
<<<<<<< HEAD
=======
	github.com/confluentinc/confluent-kafka-go/v2 v2.3.0
>>>>>>> 8ce70f7c
	github.com/eclipse/paho.mqtt.golang v1.5.0
	github.com/google/flatbuffers v23.3.3+incompatible
	github.com/google/uuid v1.3.0
	github.com/gorilla/websocket v1.5.3
	github.com/mattn/go-colorable v0.1.13
	github.com/onsi/ginkgo/v2 v2.4.0
	github.com/onsi/gomega v1.24.0
	github.com/pebbe/zmq4 v1.2.10
	github.com/prometheus/client_golang v1.14.0
	github.com/sirupsen/logrus v1.9.0
	github.com/smira/go-statsd v1.3.2
	go.uber.org/automaxprocs v1.5.2
	google.golang.org/api v0.114.0
	google.golang.org/protobuf v1.35.1
)

require (
	cloud.google.com/go v0.110.0 // indirect
	cloud.google.com/go/compute v1.19.1 // indirect
	cloud.google.com/go/compute/metadata v0.2.3 // indirect
	cloud.google.com/go/iam v0.13.0 // indirect
	github.com/beorn7/perks v1.0.1 // indirect
	github.com/caio/go-tdigest/v4 v4.0.1 // indirect
	github.com/cespare/xxhash/v2 v2.2.0 // indirect
	github.com/davecgh/go-spew v1.1.2-0.20180830191138-d8f796af33cc // indirect
	github.com/go-logr/logr v1.2.3 // indirect
	github.com/golang/groupcache v0.0.0-20210331224755-41bb18bfe9da // indirect
	github.com/golang/protobuf v1.5.3 // indirect
	github.com/google/go-cmp v0.5.9 // indirect
	github.com/googleapis/enterprise-certificate-proxy v0.2.3 // indirect
	github.com/googleapis/gax-go/v2 v2.8.0 // indirect
	github.com/jmespath/go-jmespath v0.4.0 // indirect
	github.com/jonboulle/clockwork v0.3.0 // indirect
	github.com/kr/text v0.2.0 // indirect
	github.com/mattn/go-isatty v0.0.16 // indirect
	github.com/matttproud/golang_protobuf_extensions v1.0.4 // indirect
	github.com/pkg/errors v0.9.1 // indirect
	github.com/prometheus/client_model v0.3.0 // indirect
	github.com/prometheus/common v0.42.0 // indirect
	github.com/prometheus/procfs v0.9.0 // indirect
	go.opencensus.io v0.24.0 // indirect
<<<<<<< HEAD
	golang.org/x/net v0.27.0 // indirect
	golang.org/x/oauth2 v0.7.0 // indirect
	golang.org/x/sync v0.7.0 // indirect
	golang.org/x/sys v0.22.0 // indirect
	golang.org/x/text v0.16.0 // indirect
=======
	golang.org/x/net v0.33.0 // indirect
	golang.org/x/oauth2 v0.7.0 // indirect
	golang.org/x/sync v0.10.0 // indirect
	golang.org/x/sys v0.28.0 // indirect
	golang.org/x/text v0.21.0 // indirect
>>>>>>> 8ce70f7c
	google.golang.org/appengine v1.6.7 // indirect
	google.golang.org/genproto v0.0.0-20230410155749-daa745c078e1 // indirect
	google.golang.org/grpc v1.56.3 // indirect
	gopkg.in/yaml.v3 v3.0.1 // indirect
)<|MERGE_RESOLUTION|>--- conflicted
+++ resolved
@@ -7,10 +7,6 @@
 	github.com/airbrake/gobrake/v5 v5.6.1
 	github.com/aws/aws-sdk-go v1.44.278
 	github.com/beefsack/go-rate v0.0.0-20220214233405-116f4ca011a0
-<<<<<<< HEAD
-=======
-	github.com/confluentinc/confluent-kafka-go/v2 v2.3.0
->>>>>>> 8ce70f7c
 	github.com/eclipse/paho.mqtt.golang v1.5.0
 	github.com/google/flatbuffers v23.3.3+incompatible
 	github.com/google/uuid v1.3.0
@@ -52,19 +48,11 @@
 	github.com/prometheus/common v0.42.0 // indirect
 	github.com/prometheus/procfs v0.9.0 // indirect
 	go.opencensus.io v0.24.0 // indirect
-<<<<<<< HEAD
-	golang.org/x/net v0.27.0 // indirect
-	golang.org/x/oauth2 v0.7.0 // indirect
-	golang.org/x/sync v0.7.0 // indirect
-	golang.org/x/sys v0.22.0 // indirect
-	golang.org/x/text v0.16.0 // indirect
-=======
 	golang.org/x/net v0.33.0 // indirect
 	golang.org/x/oauth2 v0.7.0 // indirect
 	golang.org/x/sync v0.10.0 // indirect
 	golang.org/x/sys v0.28.0 // indirect
 	golang.org/x/text v0.21.0 // indirect
->>>>>>> 8ce70f7c
 	google.golang.org/appengine v1.6.7 // indirect
 	google.golang.org/genproto v0.0.0-20230410155749-daa745c078e1 // indirect
 	google.golang.org/grpc v1.56.3 // indirect
