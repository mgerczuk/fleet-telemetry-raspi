--- conflicted
+++ resolved
@@ -318,11 +318,7 @@
 
 	if _, ok := requiredDispatchers[telemetry.MQTT]; ok {
 		if c.MQTT == nil {
-<<<<<<< HEAD
-			return nil, nil, errors.New("Expected MQTT to be configured")
-=======
 			return nil, nil, errors.New("expected MQTT to be configured")
->>>>>>> 8ce70f7c
 		}
 		mqttProducer, err := mqtt.NewProducer(context.Background(), c.MQTT, c.MetricCollector, c.Namespace, airbrakeHandler, c.AckChan, reliableAckSources[telemetry.MQTT], logger)
 		if err != nil {
