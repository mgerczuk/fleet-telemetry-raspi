--- conflicted
+++ resolved
@@ -131,24 +131,6 @@
 		})
 	})
 
-<<<<<<< HEAD
-=======
-	Context("configure kafka", func() {
-		It("converts floats to int", func() {
-			config, err := loadTestApplicationConfig(TestSmallConfig)
-			Expect(err).NotTo(HaveOccurred())
-
-			_, producers, err = config.ConfigureProducers(airbrake.NewAirbrakeHandler(nil), log, true)
-			Expect(err).NotTo(HaveOccurred())
-			Expect(producers["V"]).To(HaveLen(1))
-
-			value, err := config.Kafka.Get("queue.buffering.max.messages", 10)
-			Expect(err).NotTo(HaveOccurred())
-			Expect(value.(int)).To(Equal(1000000))
-		})
-	})
-
->>>>>>> 8ce70f7c
 	Context("configure airbrake", func() {
 		It("gets config from file", func() {
 			config, err := loadTestApplicationConfig(TestAirbrakeConfig)
